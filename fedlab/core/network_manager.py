--- conflicted
+++ resolved
@@ -38,20 +38,11 @@
         pass
 
     def on_receive(self, sender, message_code, payload):
-<<<<<<< HEAD
-        """Define the reaction of Topology get a package.
-
-        Args:
-            sender (int): rank of current process.
-            message_code (:class:`fedlab_utils.message_code.MessageCode`): message code
-            payload (torch.Tensor): list[torch.Tensor]
-=======
         """Define the action to take when receiving a package.
     
         Args:
             sender (int): rank of current process.
             message_code (MessageCode): message code
             payload (torch.Tensor): list[torch.Tensor] 
->>>>>>> 1f6715db
         """
         pass