# Copyright 2021 Peng Cheng Laboratory (http://www.szpclab.com/) and FedLab Authors (smilelab.group)

# Licensed under the Apache License, Version 2.0 (the "License");
# you may not use this file except in compliance with the License.
# You may obtain a copy of the License at

#     http://www.apache.org/licenses/LICENSE-2.0

# Unless required by applicable law or agreed to in writing, software
# distributed under the License is distributed on an "AS IS" BASIS,
# WITHOUT WARRANTIES OR CONDITIONS OF ANY KIND, either express or implied.
# See the License for the specific language governing permissions and
# limitations under the License.

from ..network_manager import NetworkManager
from ..communicator.processor import PackageProcessor
from ..communicator.package import Package
from ..network import DistNetwork
from torch.multiprocessing import Queue
import torch
import threading
import sys

sys.path.append("../../../")

torch.multiprocessing.set_sharing_strategy("file_system")


class Connector(NetworkManager):
    """Abstract class for basic Connector, which is a sub-module of :class:`Scheduler`.

<<<<<<< HEAD
        Connector is a NetworkManager class, maintaining two Message Queue.
        One is for sending messages to collborator, the other is for read messages from others.
=======
    Connector inherits :class:`NetworkManager`, maintaining two Message Queue.
    One is for sending messages to collaborator, the other is for read messages from others.
>>>>>>> 1f6715db

    Note:
        Connector is a basic component for scheduler, Example code can be seen in ``scheduler.py``.

    Args:
        network (DistNetwork): Manage ``torch.distributed`` network communication.
        write_queue (torch.multiprocessing.Queue): Message queue to write.
        read_queue (torch.multiprocessing.Queue):  Message queue to read.
    """

<<<<<<< HEAD
    def __init__(self, network: DistNetwork, write_queue: Queue, read_queue: Queue):
=======
    def __init__(self, network, write_queue, read_queue):
>>>>>>> 1f6715db
        super(Connector, self).__init__(network)

        self.mq_read = read_queue
        self.mq_write = write_queue

    def run(self):
        pass

    def on_receive(self, sender, message_code, payload):
        """Define the reaction of receiving message.

        Args:
            sender (int): rank of sender in dist group.
            message_code (MessageCode): Message code.
            payload (list(torch.Tensor)): A list of tensors received from other process.
        """
        pass

    def deal_queue(self):
        """"""
        pass


class ClientConnector(Connector):
    """Connect with clients.

    This class is a part of middle server which used in hierarchical structure.

    TODO: middle server

    Args:
        network (DistNetwork): Manage ``torch.distributed`` network communication.
        write_queue (torch.multiprocessing.Queue): Message queue to write.
        read_queue (torch.multiprocessing.Queue):  Message queue to read.
    """

<<<<<<< HEAD
    def __init__(self, network: DistNetwork, write_queue: Queue, read_queue: Queue):
        super(ConnectClient, self).__init__(network, write_queue, read_queue)
=======
    def __init__(self, network, write_queue, read_queue):
        super(ClientConnector, self).__init__(network, write_queue, read_queue)
>>>>>>> 1f6715db

        self.mq_read = read_queue
        self.mq_write = write_queue

    def run(self):
        self._network.init_network_connection()
        # start a thread to watch message queue
        watching_queue = threading.Thread(target=self.deal_queue)
        watching_queue.start()

        while True:
<<<<<<< HEAD
            (
                sender,
                message_code,
                payload,
            ) = PackageProcessor.recv_package()  # package from clients
            print(
                "ConnectClient: recv data from {}, message code {}".format(
                    sender, message_code
                )
            )
=======
            sender, message_code, payload = PackageProcessor.recv_package()  # package from clients
            print("ClientConnector: recv data from {}, message code {}".format(
                sender, message_code))
>>>>>>> 1f6715db
            self.on_receive(sender, message_code, payload)

    def on_receive(self, sender, message_code, payload):
        self.mq_write.put((sender, message_code, payload))

    def deal_queue(self):
        """Process message queue

        Strategy of processing message from server.
        """
        while True:
            sender, message_code, payload = self.mq_read.get()
            print(
                "Watching Queue: data from {}, message code {}".format(
                    sender, message_code
                )
            )
            pack = Package(message_code=message_code, content=payload)
            PackageProcessor.send_package(pack, dst=1)


class ServerConnector(Connector):
    """Connect with server.

    This class is a part of middle server which used in hierarchical structure.

    TODO: Rank mapper

    Args:
        network (DistNetwork): object to manage torch.distributed network communication.
        write_queue (torch.multiprocessing.Queue): message queue
        read_queue (torch.multiprocessing.Queue):  message queue
    """

<<<<<<< HEAD
    def __init__(self, network: DistNetwork, write_queue: Queue, read_queue: Queue):
        super(ConnectServer, self).__init__(network, write_queue, read_queue)
=======
    def __init__(self, network, write_queue, read_queue):
        super(ServerConnector, self).__init__(network, write_queue, read_queue)
>>>>>>> 1f6715db

        # self._network = network
        self.mq_write = write_queue
        self.mq_read = read_queue

    def run(self):
        self._network.init_network_connection()
        # start a thread watching message queue
        watching_queue = threading.Thread(target=self.deal_queue)
        watching_queue.start()

        while True:
            sender, message_code, payload = PackageProcessor.recv_package()
            self.on_receive(sender, message_code, payload)

    def on_receive(self, sender, message_code, payload):
        self.mq_write.put((sender, message_code, payload))

    def deal_queue(self):
        """Process message queue"""
        while True:
            sender, message_code, payload = self.mq_read.get()
            print("data from {}, message code {}".format(sender, message_code))

            pack = Package(message_code=message_code, content=payload)
            PackageProcessor.send_package(pack, dst=0)<|MERGE_RESOLUTION|>--- conflicted
+++ resolved
@@ -29,13 +29,8 @@
 class Connector(NetworkManager):
     """Abstract class for basic Connector, which is a sub-module of :class:`Scheduler`.
 
-<<<<<<< HEAD
-        Connector is a NetworkManager class, maintaining two Message Queue.
-        One is for sending messages to collborator, the other is for read messages from others.
-=======
     Connector inherits :class:`NetworkManager`, maintaining two Message Queue.
     One is for sending messages to collaborator, the other is for read messages from others.
->>>>>>> 1f6715db
 
     Note:
         Connector is a basic component for scheduler, Example code can be seen in ``scheduler.py``.
@@ -46,11 +41,7 @@
         read_queue (torch.multiprocessing.Queue):  Message queue to read.
     """
 
-<<<<<<< HEAD
-    def __init__(self, network: DistNetwork, write_queue: Queue, read_queue: Queue):
-=======
     def __init__(self, network, write_queue, read_queue):
->>>>>>> 1f6715db
         super(Connector, self).__init__(network)
 
         self.mq_read = read_queue
@@ -87,13 +78,8 @@
         read_queue (torch.multiprocessing.Queue):  Message queue to read.
     """
 
-<<<<<<< HEAD
-    def __init__(self, network: DistNetwork, write_queue: Queue, read_queue: Queue):
-        super(ConnectClient, self).__init__(network, write_queue, read_queue)
-=======
     def __init__(self, network, write_queue, read_queue):
         super(ClientConnector, self).__init__(network, write_queue, read_queue)
->>>>>>> 1f6715db
 
         self.mq_read = read_queue
         self.mq_write = write_queue
@@ -105,22 +91,9 @@
         watching_queue.start()
 
         while True:
-<<<<<<< HEAD
-            (
-                sender,
-                message_code,
-                payload,
-            ) = PackageProcessor.recv_package()  # package from clients
-            print(
-                "ConnectClient: recv data from {}, message code {}".format(
-                    sender, message_code
-                )
-            )
-=======
             sender, message_code, payload = PackageProcessor.recv_package()  # package from clients
             print("ClientConnector: recv data from {}, message code {}".format(
                 sender, message_code))
->>>>>>> 1f6715db
             self.on_receive(sender, message_code, payload)
 
     def on_receive(self, sender, message_code, payload):
@@ -155,13 +128,8 @@
         read_queue (torch.multiprocessing.Queue):  message queue
     """
 
-<<<<<<< HEAD
-    def __init__(self, network: DistNetwork, write_queue: Queue, read_queue: Queue):
-        super(ConnectServer, self).__init__(network, write_queue, read_queue)
-=======
     def __init__(self, network, write_queue, read_queue):
         super(ServerConnector, self).__init__(network, write_queue, read_queue)
->>>>>>> 1f6715db
 
         # self._network = network
         self.mq_write = write_queue
