--- conflicted
+++ resolved
@@ -14,11 +14,6 @@
 
 import sys
 
-<<<<<<< HEAD
-sys.path.append("../../../")
-
-=======
->>>>>>> 1f6715db
 import torch
 from torch.multiprocessing import Process, Queue
 
@@ -31,17 +26,12 @@
 
 class Scheduler(Process):
     """Middle Topology for hierarchical communication pattern
-<<<<<<< HEAD
-
-    scheduler use message queues to decouple connector modules
-=======
     
     Scheduler uses message queues to decouple connector modules
 
     Args:
         net_upper (DistNetwork): Distributed network manager of server from upper level.
         net_lower (DistNetwork): Distributed network manager of clients from lower level.
->>>>>>> 1f6715db
     """
 
     def __init__(self, net_upper, net_lower):
@@ -51,21 +41,12 @@
         self.net_lower = net_lower
 
     def run(self):
-<<<<<<< HEAD
-        connect_client = ConnectClient(
-            self.net_lower, write_queue=self.MQs[0], read_queue=self.MQs[1]
-        )
-        connect_server = ConnectServer(
-            self.net_upper, write_queue=self.MQs[1], read_queue=self.MQs[0]
-        )
-=======
         connect_client = ClientConnector(self.net_lower,
                                          write_queue=self.MQs[0],
                                          read_queue=self.MQs[1])
         connect_server = ServerConnector(self.net_upper,
                                          write_queue=self.MQs[1],
                                          read_queue=self.MQs[0])
->>>>>>> 1f6715db
 
         connect_client.start()
         connect_server.start()
