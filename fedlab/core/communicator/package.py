--- conflicted
+++ resolved
@@ -18,12 +18,13 @@
 import torch
 import torch.distributed as dist
 
-
-from . import HEADER_SENDER_RANK_IDX, HEADER_RECEIVER_RANK_IDX, HEADER_SLICE_SIZE_IDX, HEADER_MESSAGE_CODE_IDX, HEADER_DATA_TYPE_IDX
+from . import HEADER_SENDER_RANK_IDX, HEADER_RECEIVER_RANK_IDX, HEADER_SLICE_SIZE_IDX, \
+    HEADER_MESSAGE_CODE_IDX, HEADER_DATA_TYPE_IDX
 from . import DEFAULT_SLICE_SIZE, DEFAULT_MESSAGE_CODE_VALUE
 from . import HEADER_SIZE
 from . import supported_torch_dtypes
 from ...utils.message_code import MessageCode
+
 
 class Package(object):
     """A basic network package data structure used in FedLab. Everything is Tensor in  FedLab.
@@ -41,11 +42,8 @@
     Args:
         message_code (MessageCode): Message code
         content (torch.Tensor, optional): Tensors contained in this package.
-<<<<<<< HEAD
-        data_type (int, optional): ``DATA_TYPE_FLOAT`` for ``torch.float32``, ``DATA_TYPE_INT`` for ``torch.int64``. Default is ``DATA_TYPE_FLOAT``.
-=======
->>>>>>> 37e7b9a6
     """
+
     def __init__(self, message_code=None, content=None):
 
         if message_code is None:
@@ -59,7 +57,7 @@
             type(message_code))
 
         # initialize header. The dtype of header is set as torch.int32 as default.
-        self.header = torch.zeros(size=(HEADER_SIZE, ), dtype=torch.int32)
+        self.header = torch.zeros(size=(HEADER_SIZE,), dtype=torch.int32)
 
         if dist.is_initialized():
             self.header[HEADER_SENDER_RANK_IDX] = dist.get_rank()
@@ -99,7 +97,7 @@
             if tensor.dtype is not self.dtype:
                 warnings.warn(
                     "The dtype of current tensor is {}. But package dtype is {}. The current data type will be coerced to {} and we do not guarantee lossless conversion."
-                    .format(tensor.dtype, self.dtype, self.dtype))
+                        .format(tensor.dtype, self.dtype, self.dtype))
             tensor = tensor.to(self.dtype)
             self.content = torch.cat((self.content, tensor))
 
@@ -130,8 +128,7 @@
 
         Args:
             slices (list[int]): A list containing number of elements of each tensor. Each number is used as offset in parsing process.
-            content (torch.Tensor): :attr:`Package.content`, a 1-D tensor composed of several 1-D tensors and their
-        corresponding offsets. For more details about :class:`Package`.
+            content (torch.Tensor): :attr:`Package.content`, a 1-D tensor composed of several 1-D tensors and their corresponding offsets. For more details about :class:`Package`.
 
         Returns:
             list[torch.Tensor]: A list of 1-D tensors parsed from ``content``
