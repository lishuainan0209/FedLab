--- conflicted
+++ resolved
@@ -1,12 +1,8 @@
 import threading
 import os
-<<<<<<< HEAD
-from queue import Queue
-=======
 import torch
 from queue import Queue
 
->>>>>>> fe453205
 from abc import ABC, abstractmethod
 import torch.distributed as dist
 from torch.multiprocessing import Process
@@ -132,32 +128,6 @@
 
 
 class ServerAsyncTop(ServerBasicTopology):
-<<<<<<< HEAD
-    """
-        TODO: unfinished
-        异步网络拓扑
-        维护网络请求队列（缓存），不提供即时响应
-    """
-    def __init__(self, server_handler, server_address, dist_backend="gloo", logger_path="server_top.txt",
-                 logger_name="ServerTop"):
-        super().__init__(server_address, dist_backend)
-
-        self._handler = server_handler
- 
-        self.pack_queue = Queue()
-
-    def activate_clients(self):
-        return super().activate_clients()
-
-    def listen_clients(self):
-        return super().listen_clients()
-
-    def shutdown_clients(self):
-        """Shutdown all clients"""
-        for client_idx in range(self._handler.client_num_in_total):
-            PackageProcessor.send_model(
-                self._handler.model, MessageCode.Exit.value, dst=client_idx+1)
-=======
     def __init__(self, server_handler, server_address, dist_backend="gloo", logger_path="server_top.txt",
                  logger_name="ServerTop"):
 
@@ -227,11 +197,6 @@
             self._handler.on_receive(sender, message_code, content)
             self.has_new_update = True
 
-    def init_network_connection(self, world_size):
-        dist.init_process_group(backend=self.dist_backend, init_method='tcp://{}:{}'
-                                .format(self.server_address[0], self.server_address[1]),
-                                rank=0, world_size=world_size)
-
     def shutdown_clients(self):
         """Shutdown all clients"""
         self._LOGGER.info(
@@ -240,5 +205,4 @@
         for client_idx in range(self._handler.client_num_in_total):
             model_params = SerializationTool.serialize_model(self._handler.model)
             pack = Package(message_code=MessageCode.Exit, content=model_params)
-            PackageProcessor.send_package(pack, dst=client_idx+1)
->>>>>>> fe453205
+            PackageProcessor.send_package(pack, dst=client_idx+1)