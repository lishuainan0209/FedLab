--- conflicted
+++ resolved
@@ -124,7 +124,6 @@
                 self._handler.model, MessageCode.Exit.value, dst=client_idx+1)
 
 
-<<<<<<< HEAD
 class ServerAsyncTop(ServerBasicTopology):
     """
         TODO: unfinished
@@ -149,7 +148,4 @@
         """Shutdown all clients"""
         for client_idx in range(self._handler.client_num_in_total):
             PackageProcessor.send_model(
-                self._handler.model, MessageCode.Exit.value, dst=client_idx+1)
-=======
-# class ServerAsyncTop(ServerBasicTop)
->>>>>>> 826235a1
+                self._handler.model, MessageCode.Exit.value, dst=client_idx+1)