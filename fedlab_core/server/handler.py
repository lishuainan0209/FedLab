import os
import random
import torch
import copy
from queue import Queue

from abc import ABC, abstractmethod
from fedlab_utils.logger import logger
from fedlab_utils.message_code import MessageCode
from fedlab_utils.serialization import SerializationTool


class ServerBackendHandler(ABC):
    """An abstract class representing handler for parameter server.

    Please make sure that you self-defined server handler class subclasses this class

    Example:
        read sourcecode of :class:`SyncSGDParameterServerHandler` below
    """
    def __init__(self, model, cuda=False) -> None:
        self.cuda = cuda
        if cuda:
            self._model = model.cuda()
        else:
            self._model = model.cpu()

    @abstractmethod
    def on_receive(self):
        """Override this function to define what the server to do when receiving message from client"""
        raise NotImplementedError()

    @abstractmethod
    def add_single_model(self, sender_rank, serialized_params):
        """Override this function to deal with incoming model

        Args:
            sender_rank (int): rank of sender in distributed
            serialized_params (torch.Tensor): serialized model parameters
        """
        raise NotImplementedError()

    @abstractmethod
    def update_model(self, serialized_params_list):
        """Override this function to update global model

        Args:
            serialized_params_list (list[torch.Tensor]): a list of serialized model parameters collected from different
        clients
        """
        raise NotImplementedError()

    @abstractmethod
    def select_clients(self) -> list:
        """return a list of client_id"""
        raise NotImplementedError()

    @property
    def model(self):
        return self._model


class SyncParameterServerHandler(ServerBackendHandler):
    """Synchronous Parameter Server Handler

    Backend of synchronous parameter server: this class is responsible for backend computing.

    Synchronous parameter server will wait for every client to finish local training process before the
    next FL round.

    Args:
        model (torch.nn.Module): Model used in this federation
        client_num_in_total (int): Total number of clients in this federation
        cuda (bool): Use GPUs or not. Default: ``False``
        select_ratio (float): ``select_ratio * client_num`` is the number of clients to join every FL round. Default:
    ``1.0``
        logger_file (str, optional): Path to the log file for client handler. Default: ``"server_handler.txt"``
        logger_name (str, optional): Class name to initialize logger for client handler. Default: ``"server handler"``
    """

    def __init__(self, model, client_num_in_total, cuda=False, select_ratio=1.0, logger_path="server_handler",
                 logger_name="server handler"):

        if select_ratio < 0.0 or select_ratio > 1.0:
            raise ValueError("Invalid select ratio: {}".format(select_ratio))

        if client_num_in_total < 1:
            raise ValueError(
                "Invalid total client number: {}".format(client_num_in_total))

        super(SyncParameterServerHandler, self).__init__(model, cuda)

        self.client_num_in_total = client_num_in_total
        self.select_ratio = select_ratio
        self.client_num_per_round = max(
            1, int(self.select_ratio * self.client_num_in_total))

        self._LOGGER = logger(os.path.join("log", logger_path + ".txt"), logger_name)

        # client buffer
        self.client_buffer_cache = {}
        self.cache_cnt = 0

        # setup
        self.train_flag = False

    def on_receive(self, sender_rank, message_code, serialized_params) -> None:
        """Define what parameter server does when receiving a single client's message

        Args:
            sender_rank (int): Rank of client process sending this local model
            message_code (MessageCode): Agreements code defined in :class:`MessageCode`
            serialized_params (torch.Tensor): Serialized local model parameters from client
        """

        self._LOGGER.info("Processing message: {} from rank {}".format(
            message_code.name, int(sender_rank)))

        if message_code == MessageCode.ParameterUpdate:
            # update model parameters
            self.add_single_model(sender_rank, serialized_params)
            # update server model when client_buffer_cache is full
            if self.cache_cnt == self.client_num_per_round:
                self.update_model(list(self.client_buffer_cache.values()))
        else:
            raise Exception("Undefined message type!")

    def select_clients(self):
        """Return a list of client rank indices selected randomly"""
        id_list = [i + 1 for i in range(self.client_num_in_total)]
        selection = random.sample(id_list, self.client_num_per_round)
        return selection

    def add_single_model(self, sender_rank, serialized_params):
        """deal with single model's parameters"""
        if self.client_buffer_cache.get(sender_rank) is not None:
            self._LOGGER.info("parameters from {} has existed".format(sender_rank))
            return

        self.cache_cnt += 1
        self.client_buffer_cache[sender_rank] = serialized_params.clone()

    def update_model(self, serialized_params_list):
        """update global model"""
        serialized_parameters = torch.mean(torch.stack(serialized_params_list), dim=0)
        SerializationTool.restore_model(self._model, serialized_parameters)

        # reset
        self.cache_cnt = 0
        self.client_buffer_cache = {}
        self.train_flag = False

    def train(self):
        self.train_flag = True


class AsyncParameterServerHandler(ServerBackendHandler):
    """Asynchronous ParameterServer Handler

    Update global model immediately after receiving a ParameterUpdate message
    paper: https://arxiv.org/abs/1903.03934

    Args:
        model (torch.nn.Module): Global model in server
        cuda (bool): Use GPUs or not
    """

    # TODO: unfinished
    def __init__(self, model, client_num_in_total, cuda=False, logger_path="server_handler",
                 logger_name="server handler"):
        super(AsyncParameterServerHandler, self).__init__(model, cuda)
        self.alpha = 0.5
        self.client_num_in_total = client_num_in_total
        self.client_num_per_round = 2  # test

<<<<<<< HEAD
        # package: [model, T]
        # need a Queue
        # 
=======
        self.model_update_time = 0  # record the current model's updated time
        # need a Queue to receive the updated model from each client, not useful?
        self.client_model_queue = Queue()
>>>>>>> fe453205

        self._LOGGER = logger(os.path.join("log", logger_path + ".txt"), logger_name)

    def on_receive(self, sender_rank, message_code, content_list):
        """Define what parameter server does when receiving a single client's message
        """

        self._LOGGER.info("Processing message: {} from rank {}, the received updated model time is {}, "
                          "the handle's current model time is {}".format(
            message_code.name, int(sender_rank), int(content_list[1].item()), self.model_update_time))

        if message_code == MessageCode.ParameterUpdate:
            # update local model parameters, and update server model async
            self.add_single_model(sender_rank, content_list)
            self.update_model()

        elif message_code == MessageCode.ParameterRequest:
            # self.send_message(MessageCode.ParameterUpdate, self._model, dst=sender_rank)
            pass

        elif message_code == MessageCode.GradientUpdate:
            raise NotImplementedError()

        elif message_code == MessageCode.Exit:
            pass

        else:
            pass

    def add_single_model(self, sender_rank, content_list):
        """deal with single model's parameters"""
        self.client_model_queue.put(copy.deepcopy(content_list))

    def update_model(self, serialized_params_list=None):
        """"update global model from client_model_queue"""
        while not self.client_model_queue.empty():
            content_list = self.client_model_queue.get()
            self.adapt_alpha(content_list[1])
            receive_serialized_parameters = content_list[0]
            latest_serialized_parameters = SerializationTool.serialize_model(self.model)
            new_serialized_parameters = torch.mul(1 - self.alpha, latest_serialized_parameters) + \
                                        torch.mul(self.alpha, receive_serialized_parameters)
            SerializationTool.restore_model(self._model, new_serialized_parameters)

    def select_clients(self):
        """Return a list of client rank indices selected randomly"""
        id_list = [i + 1 for i in range(self.client_num_in_total)]
        selection = random.sample(id_list, self.client_num_per_round)
        return selection

    def adapt_alpha(self, receive_model_time):
        """update the alpha according to staleness"""
        self.alpha = torch.mul(self.alpha, 1)<|MERGE_RESOLUTION|>--- conflicted
+++ resolved
@@ -173,15 +173,12 @@
         self.client_num_in_total = client_num_in_total
         self.client_num_per_round = 2  # test
 
-<<<<<<< HEAD
         # package: [model, T]
         # need a Queue
-        # 
-=======
+        
         self.model_update_time = 0  # record the current model's updated time
         # need a Queue to receive the updated model from each client, not useful?
         self.client_model_queue = Queue()
->>>>>>> fe453205
 
         self._LOGGER = logger(os.path.join("log", logger_path + ".txt"), logger_name)
 
