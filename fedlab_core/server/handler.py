--- conflicted
+++ resolved
@@ -168,15 +168,11 @@
         self.client_buffer_cache = []
         self.alpha = 0.5
         self.decay = 0.9
-<<<<<<< HEAD
-    
-=======
 
         # package: [model, T]
         # need a Queue
         # 
 
->>>>>>> 826235a1
     def update_model(self, model_list):
         raise NotImplementedError()
 
