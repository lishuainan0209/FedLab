import random
import torch
import torch.distributed as dist

from fedlab_core.utils.messaging import MessageCode, send_message
from fedlab_core.utils.serialization import ravel_model_params, unravel_model_params
from fedlab_core.utils.logger import logger


class ParameterServerHandler(object):
    """An abstract class representing handler for parameter server.

    Please make sure that you self-defined server handler class subclasses this class

    Example:
        read sourcecode of :class:`SyncSGDParameterServerHandler` below
    """

    def __init__(self, model, cuda=False) -> None:
        if cuda:
            self._model = model.cuda()
        else:
            self._model = model.cpu()
        self._buffer = ravel_model_params(self._model, cuda)
        self.cuda = cuda

    def receive(self):
        """Override this function to define what the server to do when receiving message from client"""
        raise NotImplementedError()

    def update(self, model_list):
        """override this function to update global model

        args: 
            model_list: a list of model parameters serialized by `ravel_model_params`
        """
        raise NotImplementedError()

    @property
    def buffer(self):
        return self._buffer

    @property
    def model(self):
        return self._model


class SyncParameterServerHandler(ParameterServerHandler):
    """Synchronize Parameter Server Handler
        Backend of parameter server: this class is responsible for backend computing
        Synchronize ps(parameter server) will wait for every client finishing their local training process before the next FL round

    Args:
        model: torch.nn.Module
        client_num: the number of client in this federation
        cuda: use GPUs or not
        select_ratio: select_ratio*client_num is the number of clients to join every FL round

    Raises:
        None
    """

    def __init__(self, model, client_num, cuda=False, select_ratio=1.0, logger_path="server_handler.txt",
                 logger_name="server handler"):
        super(SyncParameterServerHandler, self).__init__(model, cuda)

        self.client_num = client_num  # 每轮参与者数量 定义buffer大小
        self.select_ratio = select_ratio
        self.round_num = int(self.select_ratio * self.client_num)

        self._LOGGER = logger(logger_path, logger_name)

        # client buffer
        self.client_buffer_cache = [None for _ in range(self.client_num)]
        self.buffer_cnt = 0

        # setup
        self.update_flag = False

    def receive(self, sender, message_code, payload) -> None:
        """Define what parameter server does when receiving a single client's message

        Args:
            sender (int): Index of client in distributed
            message_code: agreements code defined in :class:`MessageCode` class
            payload (torch.Tensor): Serialized model parameters, obtained from :func:`ravel_model_params`

        Returns:
            None

        Raises:
            None

        """
        self._LOGGER.info("Processing message: {} from sender {}".format(
            message_code.name, sender))

        if message_code == MessageCode.ParameterUpdate:
            # update model parameters
            buffer_index = sender - 1
            if self.client_buffer_cache[buffer_index] is not None:
                self._LOGGER.info(
                    "parameters from {} has exsited".format(sender))
                return

            self.buffer_cnt += 1
            self.client_buffer_cache[buffer_index] = payload.clone()

            if self.buffer_cnt == self.round_num:
                """ if `client_buffer_cache` is full, then update server model"""
                self._buffer[:] = torch.mean(
                    torch.stack(self.client_buffer_cache), dim=0)  # FedAvg 这里可抽象为接口给用户

                unravel_model_params(
                    self._model, self._buffer)  # 通过buffer更新全局模型

                self.buffer_cnt = 0
                self.client_buffer_cache = [
                    None for _ in range(self.client_num)]
                self.update_flag = True
        else:
            raise Exception("Undefined message type!")

    def select_clients(self):
        """Return a list of client rank indices"""
        id_list = [i + 1 for i in range(self.client_num)]
        select = random.sample(id_list, self.round_num)
        return select

    # 下列可优化
    def is_updated(self) -> bool:
        return self.update_flag

    def start_round(self):
        self.update_flag = False


<<<<<<< HEAD
# TODO: finish Async class
class AsyncParameterServer():
    """ParameterServer
        TODO: this class is not implemented yet
=======
class AsyncParameterServerHandler(ParameterServerHandler):
    """Asynchronize ParameterServer Handler
        update global model imediately after receving a ParameterUpdate message
        paper: https://arxiv.org/abs/1903.03934

        args:
            model: torch.nn.Module
            cuda: use GPUs or not
>>>>>>> 97db2fe9
    """

    def __init__(self, model, cuda):
        super(AsyncParameterServerHandler, self).__init__(model, cuda)
        self.client_buffer_cache = []
        self.alpha = 0.5
        self.decay = 0.9

    def update(self, model_list):
        params = model_list[0]
        self._buffer[:] = (1-self.alpha)*self._buffer[:] + self.alpha*params
        unravel_model_params(self._model, self._buffer)  # load

    def receive(self, sender, message_code, parameter):

        if message_code == MessageCode.ParameterUpdate:
            self.update([parameter])

        elif message_code == MessageCode.ParameterRequest:
            send_message(MessageCode.ParameterUpdate, self._model, dst=sender)

        elif message_code == MessageCode.GradientUpdate:
            raise NotImplementedError()

        elif message_code == MessageCode.Exit:
            pass
        else:
            pass<|MERGE_RESOLUTION|>--- conflicted
+++ resolved
@@ -135,12 +135,7 @@
         self.update_flag = False
 
 
-<<<<<<< HEAD
-# TODO: finish Async class
-class AsyncParameterServer():
-    """ParameterServer
-        TODO: this class is not implemented yet
-=======
+
 class AsyncParameterServerHandler(ParameterServerHandler):
     """Asynchronize ParameterServer Handler
         update global model imediately after receving a ParameterUpdate message
@@ -149,7 +144,6 @@
         args:
             model: torch.nn.Module
             cuda: use GPUs or not
->>>>>>> 97db2fe9
     """
 
     def __init__(self, model, cuda):
