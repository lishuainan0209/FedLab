# Copyright 2021 Peng Cheng Laboratory (http://www.szpclab.com/) and FedLab Authors (smilelab.group)

# Licensed under the Apache License, Version 2.0 (the "License");
# you may not use this file except in compliance with the License.
# You may obtain a copy of the License at

#     http://www.apache.org/licenses/LICENSE-2.0

# Unless required by applicable law or agreed to in writing, software
# distributed under the License is distributed on an "AS IS" BASIS,
# WITHOUT WARRANTIES OR CONDITIONS OF ANY KIND, either express or implied.
# See the License for the specific language governing permissions and
# limitations under the License.

import os
import torch
from torch.utils.data import Dataset


class FemnistDataset(Dataset):

    def __init__(self, client_id: int, client_str: str, input: list, output: list):
        """get `Dataset` for femnist dataset

         Args:
            client_id (int): client id
            client_str (str): client name string
            input (list): input image list data
            output (list):  output label list
        """
        self.client_id = client_id
        self.client_str = client_str
        self.data, self.targets = self.get_client_data_target(input, output)

    def get_client_data_target(self, input, output):
        """process client data and target for input and output

        Returns: data and target for client id
        """
<<<<<<< HEAD
        client_id_name_dict, client_groups, client_name_data_dict = read_dir(data_dir=self.data_path)
        print(len(client_id_name_dict))
        client_name = client_id_name_dict[self.client_id]
        data = torch.tensor(client_name_data_dict[client_name]['x'], dtype=torch.float32)
        data = torch.reshape(data, (-1, 1, 28, 28))
        targets = torch.tensor(client_name_data_dict[client_name]['y'], dtype=torch.long)
=======
        data = torch.tensor(input, dtype=torch.float32).reshape(-1, 1, 28, 28)
        targets = torch.tensor(output, dtype=torch.long)
>>>>>>> 879622b5
        return data, targets

    def __len__(self):
        return len(self.targets)

    def __getitem__(self, index):
        return self.data[index], self.targets[index]<|MERGE_RESOLUTION|>--- conflicted
+++ resolved
@@ -37,17 +37,8 @@
 
         Returns: data and target for client id
         """
-<<<<<<< HEAD
-        client_id_name_dict, client_groups, client_name_data_dict = read_dir(data_dir=self.data_path)
-        print(len(client_id_name_dict))
-        client_name = client_id_name_dict[self.client_id]
-        data = torch.tensor(client_name_data_dict[client_name]['x'], dtype=torch.float32)
-        data = torch.reshape(data, (-1, 1, 28, 28))
-        targets = torch.tensor(client_name_data_dict[client_name]['y'], dtype=torch.long)
-=======
         data = torch.tensor(input, dtype=torch.float32).reshape(-1, 1, 28, 28)
         targets = torch.tensor(output, dtype=torch.long)
->>>>>>> 879622b5
         return data, targets
 
     def __len__(self):
